// !$*UTF8*$!
{
	archiveVersion = 1;
	classes = {
	};
	objectVersion = 46;
	objects = {

/* Begin PBXBuildFile section */
		501EA9821EB1BA4400D05821 /* Localizable.strings in Resources */ = {isa = PBXBuildFile; fileRef = 501EA9841EB1BA4400D05821 /* Localizable.strings */; };
		501EA9871EB1BA4500D05821 /* InfoPlist.strings in Resources */ = {isa = PBXBuildFile; fileRef = 501EA9891EB1BA4500D05821 /* InfoPlist.strings */; };
		501EA98A1EB1BD8B00D05821 /* Localizable.stringsdict in Resources */ = {isa = PBXBuildFile; fileRef = 501EA98C1EB1BD8B00D05821 /* Localizable.stringsdict */; };
		50290E751E53EB6A00133E3D /* AppDelegate.swift in Sources */ = {isa = PBXBuildFile; fileRef = 50290E741E53EB6A00133E3D /* AppDelegate.swift */; };
		50290E791E53EB6A00133E3D /* Assets.xcassets in Resources */ = {isa = PBXBuildFile; fileRef = 50290E781E53EB6A00133E3D /* Assets.xcassets */; };
		50290E7C1E53EB6A00133E3D /* Main.storyboard in Resources */ = {isa = PBXBuildFile; fileRef = 50290E7A1E53EB6A00133E3D /* Main.storyboard */; };
<<<<<<< HEAD
		5045842C1FF6CF0F00E15E9D /* Sparkle.framework in Frameworks */ = {isa = PBXBuildFile; fileRef = 5045842B1FF6CF0F00E15E9D /* Sparkle.framework */; };
		5045842D1FF6CF0F00E15E9D /* Sparkle.framework in Embed Frameworks */ = {isa = PBXBuildFile; fileRef = 5045842B1FF6CF0F00E15E9D /* Sparkle.framework */; settings = {ATTRIBUTES = (CodeSignOnCopy, RemoveHeadersOnCopy, ); }; };
		504584301FF6CF4F00E15E9D /* Sparkle.framework.dSYM in CopyFiles */ = {isa = PBXBuildFile; fileRef = 5045842F1FF6CF4F00E15E9D /* Sparkle.framework.dSYM */; };
=======
		5058B34B1FFBC34C007C6903 /* FolderUpdateListener.swift in Sources */ = {isa = PBXBuildFile; fileRef = 5058B34A1FFBC34C007C6903 /* FolderUpdateListener.swift */; };
>>>>>>> 41ee4caf
		509512141FF362A1003D2D7F /* Version.swift in Sources */ = {isa = PBXBuildFile; fileRef = 509512101FF362A1003D2D7F /* Version.swift */; };
		509512151FF362A1003D2D7F /* UpdateInfo.swift in Sources */ = {isa = PBXBuildFile; fileRef = 509512111FF362A1003D2D7F /* UpdateInfo.swift */; };
		509512201FF36301003D2D7F /* MacAppStoreAppBundle.swift in Sources */ = {isa = PBXBuildFile; fileRef = 5095121D1FF36301003D2D7F /* MacAppStoreAppBundle.swift */; };
		509512211FF36301003D2D7F /* SparkleAppBundle.swift in Sources */ = {isa = PBXBuildFile; fileRef = 5095121E1FF36301003D2D7F /* SparkleAppBundle.swift */; };
		509512221FF36301003D2D7F /* AppBundle.swift in Sources */ = {isa = PBXBuildFile; fileRef = 5095121F1FF36301003D2D7F /* AppBundle.swift */; };
		509512271FF3631D003D2D7F /* SparkleExtension.swift in Sources */ = {isa = PBXBuildFile; fileRef = 509512241FF3631D003D2D7F /* SparkleExtension.swift */; };
		509512281FF3631D003D2D7F /* UpdateChecker.swift in Sources */ = {isa = PBXBuildFile; fileRef = 509512251FF3631D003D2D7F /* UpdateChecker.swift */; };
		509512291FF3631D003D2D7F /* MacAppStoreExtension.swift in Sources */ = {isa = PBXBuildFile; fileRef = 509512261FF3631D003D2D7F /* MacAppStoreExtension.swift */; };
		509512301FF36378003D2D7F /* UpdateCell.swift in Sources */ = {isa = PBXBuildFile; fileRef = 5095122F1FF36378003D2D7F /* UpdateCell.swift */; };
		509512331FF36380003D2D7F /* UpdateReleaseNotesViewController.swift in Sources */ = {isa = PBXBuildFile; fileRef = 509512311FF36380003D2D7F /* UpdateReleaseNotesViewController.swift */; };
		509512341FF36380003D2D7F /* UpdateListViewController.swift in Sources */ = {isa = PBXBuildFile; fileRef = 509512321FF36380003D2D7F /* UpdateListViewController.swift */; };
		509512361FF36388003D2D7F /* MainWindowController.swift in Sources */ = {isa = PBXBuildFile; fileRef = 509512351FF36388003D2D7F /* MainWindowController.swift */; };
		50C81D741FBADC9100324C2E /* VersionTest.swift in Sources */ = {isa = PBXBuildFile; fileRef = 50C81D731FBADC9100324C2E /* VersionTest.swift */; };
		50C8C85C208A0EE9004FF5D5 /* dsa_pub.pem in Resources */ = {isa = PBXBuildFile; fileRef = 50C8C85B208A0EE9004FF5D5 /* dsa_pub.pem */; };
/* End PBXBuildFile section */

/* Begin PBXContainerItemProxy section */
		50C81D6E1FBADC5900324C2E /* PBXContainerItemProxy */ = {
			isa = PBXContainerItemProxy;
			containerPortal = 50290E691E53EB6A00133E3D /* Project object */;
			proxyType = 1;
			remoteGlobalIDString = 50290E701E53EB6A00133E3D;
			remoteInfo = Latest;
		};
/* End PBXContainerItemProxy section */

/* Begin PBXCopyFilesBuildPhase section */
		5045842E1FF6CF2D00E15E9D /* CopyFiles */ = {
			isa = PBXCopyFilesBuildPhase;
			buildActionMask = 2147483647;
			dstPath = "";
			dstSubfolderSpec = 16;
			files = (
				504584301FF6CF4F00E15E9D /* Sparkle.framework.dSYM in CopyFiles */,
			);
			runOnlyForDeploymentPostprocessing = 0;
		};
		5046AFF11FF6CEBD00ABAA97 /* Embed Frameworks */ = {
			isa = PBXCopyFilesBuildPhase;
			buildActionMask = 2147483647;
			dstPath = "";
			dstSubfolderSpec = 10;
			files = (
				5045842D1FF6CF0F00E15E9D /* Sparkle.framework in Embed Frameworks */,
			);
			name = "Embed Frameworks";
			runOnlyForDeploymentPostprocessing = 0;
		};
/* End PBXCopyFilesBuildPhase section */

/* Begin PBXFileReference section */
		501EA97F1EB1BA4400D05821 /* de */ = {isa = PBXFileReference; lastKnownFileType = text.plist.strings; name = de; path = de.lproj/Main.strings; sourceTree = "<group>"; };
		501EA9831EB1BA4400D05821 /* de */ = {isa = PBXFileReference; lastKnownFileType = text.plist.strings; name = de; path = de.lproj/Localizable.strings; sourceTree = "<group>"; };
		501EA9881EB1BA4500D05821 /* de */ = {isa = PBXFileReference; lastKnownFileType = text.plist.strings; name = de; path = de.lproj/InfoPlist.strings; sourceTree = "<group>"; };
		501EA98B1EB1BD8B00D05821 /* de */ = {isa = PBXFileReference; lastKnownFileType = text.plist.stringsdict; name = de; path = de.lproj/Localizable.stringsdict; sourceTree = "<group>"; };
		501EA98D1EB1BD9400D05821 /* en */ = {isa = PBXFileReference; lastKnownFileType = text.plist.stringsdict; name = en; path = en.lproj/Localizable.stringsdict; sourceTree = "<group>"; };
		50290E711E53EB6A00133E3D /* Latest.app */ = {isa = PBXFileReference; explicitFileType = wrapper.application; includeInIndex = 0; path = Latest.app; sourceTree = BUILT_PRODUCTS_DIR; };
		50290E741E53EB6A00133E3D /* AppDelegate.swift */ = {isa = PBXFileReference; lastKnownFileType = sourcecode.swift; path = AppDelegate.swift; sourceTree = "<group>"; };
		50290E781E53EB6A00133E3D /* Assets.xcassets */ = {isa = PBXFileReference; lastKnownFileType = folder.assetcatalog; path = Assets.xcassets; sourceTree = "<group>"; };
		50290E7B1E53EB6A00133E3D /* Base */ = {isa = PBXFileReference; lastKnownFileType = file.storyboard; name = Base; path = Base.lproj/Main.storyboard; sourceTree = "<group>"; };
		50290E7D1E53EB6A00133E3D /* Info.plist */ = {isa = PBXFileReference; lastKnownFileType = text.plist.xml; path = Info.plist; sourceTree = "<group>"; };
		50290E831E53EB7900133E3D /* Latest.entitlements */ = {isa = PBXFileReference; lastKnownFileType = text.plist.entitlements; path = Latest.entitlements; sourceTree = "<group>"; };
<<<<<<< HEAD
		5045842B1FF6CF0F00E15E9D /* Sparkle.framework */ = {isa = PBXFileReference; lastKnownFileType = wrapper.framework; name = Sparkle.framework; path = Frameworks/Carthage/Build/Mac/Sparkle.framework; sourceTree = "<group>"; };
		5045842F1FF6CF4F00E15E9D /* Sparkle.framework.dSYM */ = {isa = PBXFileReference; lastKnownFileType = wrapper.dsym; name = Sparkle.framework.dSYM; path = Frameworks/Carthage/Build/Mac/Sparkle.framework.dSYM; sourceTree = "<group>"; };
=======
		5058B34A1FFBC34C007C6903 /* FolderUpdateListener.swift */ = {isa = PBXFileReference; lastKnownFileType = sourcecode.swift; path = FolderUpdateListener.swift; sourceTree = "<group>"; };
>>>>>>> 41ee4caf
		509512101FF362A1003D2D7F /* Version.swift */ = {isa = PBXFileReference; fileEncoding = 4; lastKnownFileType = sourcecode.swift; path = Version.swift; sourceTree = "<group>"; };
		509512111FF362A1003D2D7F /* UpdateInfo.swift */ = {isa = PBXFileReference; fileEncoding = 4; lastKnownFileType = sourcecode.swift; path = UpdateInfo.swift; sourceTree = "<group>"; };
		5095121D1FF36301003D2D7F /* MacAppStoreAppBundle.swift */ = {isa = PBXFileReference; fileEncoding = 4; lastKnownFileType = sourcecode.swift; path = MacAppStoreAppBundle.swift; sourceTree = "<group>"; };
		5095121E1FF36301003D2D7F /* SparkleAppBundle.swift */ = {isa = PBXFileReference; fileEncoding = 4; lastKnownFileType = sourcecode.swift; path = SparkleAppBundle.swift; sourceTree = "<group>"; };
		5095121F1FF36301003D2D7F /* AppBundle.swift */ = {isa = PBXFileReference; fileEncoding = 4; lastKnownFileType = sourcecode.swift; path = AppBundle.swift; sourceTree = "<group>"; };
		509512241FF3631D003D2D7F /* SparkleExtension.swift */ = {isa = PBXFileReference; fileEncoding = 4; lastKnownFileType = sourcecode.swift; name = SparkleExtension.swift; path = "Latest/Model/Update Checker Extensions/SparkleExtension.swift"; sourceTree = SOURCE_ROOT; };
		509512251FF3631D003D2D7F /* UpdateChecker.swift */ = {isa = PBXFileReference; fileEncoding = 4; lastKnownFileType = sourcecode.swift; name = UpdateChecker.swift; path = "Latest/Model/Update Checker Extensions/UpdateChecker.swift"; sourceTree = SOURCE_ROOT; };
		509512261FF3631D003D2D7F /* MacAppStoreExtension.swift */ = {isa = PBXFileReference; fileEncoding = 4; lastKnownFileType = sourcecode.swift; name = MacAppStoreExtension.swift; path = "Latest/Model/Update Checker Extensions/MacAppStoreExtension.swift"; sourceTree = SOURCE_ROOT; };
		5095122F1FF36378003D2D7F /* UpdateCell.swift */ = {isa = PBXFileReference; fileEncoding = 4; lastKnownFileType = sourcecode.swift; path = UpdateCell.swift; sourceTree = "<group>"; };
		509512311FF36380003D2D7F /* UpdateReleaseNotesViewController.swift */ = {isa = PBXFileReference; fileEncoding = 4; lastKnownFileType = sourcecode.swift; path = UpdateReleaseNotesViewController.swift; sourceTree = "<group>"; };
		509512321FF36380003D2D7F /* UpdateListViewController.swift */ = {isa = PBXFileReference; fileEncoding = 4; lastKnownFileType = sourcecode.swift; path = UpdateListViewController.swift; sourceTree = "<group>"; };
		509512351FF36388003D2D7F /* MainWindowController.swift */ = {isa = PBXFileReference; fileEncoding = 4; lastKnownFileType = sourcecode.swift; path = MainWindowController.swift; sourceTree = "<group>"; };
		50C81D691FBADC5900324C2E /* Latest Tests.xctest */ = {isa = PBXFileReference; explicitFileType = wrapper.cfbundle; includeInIndex = 0; path = "Latest Tests.xctest"; sourceTree = BUILT_PRODUCTS_DIR; };
		50C81D6D1FBADC5900324C2E /* Info.plist */ = {isa = PBXFileReference; lastKnownFileType = text.plist.xml; path = Info.plist; sourceTree = "<group>"; };
		50C81D731FBADC9100324C2E /* VersionTest.swift */ = {isa = PBXFileReference; lastKnownFileType = sourcecode.swift; path = VersionTest.swift; sourceTree = "<group>"; };
		50C8C85B208A0EE9004FF5D5 /* dsa_pub.pem */ = {isa = PBXFileReference; fileEncoding = 4; lastKnownFileType = text; path = dsa_pub.pem; sourceTree = "<group>"; };
/* End PBXFileReference section */

/* Begin PBXFrameworksBuildPhase section */
		50290E6E1E53EB6A00133E3D /* Frameworks */ = {
			isa = PBXFrameworksBuildPhase;
			buildActionMask = 2147483647;
			files = (
				5045842C1FF6CF0F00E15E9D /* Sparkle.framework in Frameworks */,
			);
			runOnlyForDeploymentPostprocessing = 0;
		};
		50C81D661FBADC5900324C2E /* Frameworks */ = {
			isa = PBXFrameworksBuildPhase;
			buildActionMask = 2147483647;
			files = (
			);
			runOnlyForDeploymentPostprocessing = 0;
		};
/* End PBXFrameworksBuildPhase section */

/* Begin PBXGroup section */
		50290E681E53EB6A00133E3D = {
			isa = PBXGroup;
			children = (
				50290E731E53EB6A00133E3D /* Latest */,
				50C81D6A1FBADC5900324C2E /* Tests */,
				5046AFF21FF6CECD00ABAA97 /* Frameworks */,
				50290E721E53EB6A00133E3D /* Products */,
			);
			sourceTree = "<group>";
		};
		50290E721E53EB6A00133E3D /* Products */ = {
			isa = PBXGroup;
			children = (
				50290E711E53EB6A00133E3D /* Latest.app */,
				50C81D691FBADC5900324C2E /* Latest Tests.xctest */,
			);
			name = Products;
			sourceTree = "<group>";
		};
		50290E731E53EB6A00133E3D /* Latest */ = {
			isa = PBXGroup;
			children = (
				50290E741E53EB6A00133E3D /* AppDelegate.swift */,
				5095122A1FF36326003D2D7F /* Visuals */,
				5095120D1FF3626A003D2D7F /* Model */,
				50290E7A1E53EB6A00133E3D /* Main.storyboard */,
				5095120C1FF3623B003D2D7F /* Resources */,
			);
			path = Latest;
			sourceTree = "<group>";
		};
		5046AFF21FF6CECD00ABAA97 /* Frameworks */ = {
			isa = PBXGroup;
			children = (
				5045842F1FF6CF4F00E15E9D /* Sparkle.framework.dSYM */,
				5045842B1FF6CF0F00E15E9D /* Sparkle.framework */,
			);
			name = Frameworks;
			sourceTree = "<group>";
		};
		5095120C1FF3623B003D2D7F /* Resources */ = {
			isa = PBXGroup;
			children = (
				50290E831E53EB7900133E3D /* Latest.entitlements */,
				50290E781E53EB6A00133E3D /* Assets.xcassets */,
				50290E7D1E53EB6A00133E3D /* Info.plist */,
				501EA9891EB1BA4500D05821 /* InfoPlist.strings */,
				501EA98C1EB1BD8B00D05821 /* Localizable.stringsdict */,
				501EA9841EB1BA4400D05821 /* Localizable.strings */,
				50C8C85B208A0EE9004FF5D5 /* dsa_pub.pem */,
			);
			path = Resources;
			sourceTree = "<group>";
		};
		5095120D1FF3626A003D2D7F /* Model */ = {
			isa = PBXGroup;
			children = (
				509512161FF362D1003D2D7F /* App Bundles */,
				509512231FF36306003D2D7F /* Update Checker Extensions */,
				509512101FF362A1003D2D7F /* Version.swift */,
				509512111FF362A1003D2D7F /* UpdateInfo.swift */,
				5058B34A1FFBC34C007C6903 /* FolderUpdateListener.swift */,
			);
			path = Model;
			sourceTree = "<group>";
		};
		509512161FF362D1003D2D7F /* App Bundles */ = {
			isa = PBXGroup;
			children = (
				5095121F1FF36301003D2D7F /* AppBundle.swift */,
				5095121E1FF36301003D2D7F /* SparkleAppBundle.swift */,
				5095121D1FF36301003D2D7F /* MacAppStoreAppBundle.swift */,
			);
			path = "App Bundles";
			sourceTree = "<group>";
		};
		509512231FF36306003D2D7F /* Update Checker Extensions */ = {
			isa = PBXGroup;
			children = (
				509512251FF3631D003D2D7F /* UpdateChecker.swift */,
				509512241FF3631D003D2D7F /* SparkleExtension.swift */,
				509512261FF3631D003D2D7F /* MacAppStoreExtension.swift */,
			);
			path = "Update Checker Extensions";
			sourceTree = "<group>";
		};
		5095122A1FF36326003D2D7F /* Visuals */ = {
			isa = PBXGroup;
			children = (
				5095122E1FF3634E003D2D7F /* Window Controllers */,
				5095122D1FF36343003D2D7F /* View Controllers */,
				5095122B1FF36335003D2D7F /* Views */,
			);
			path = Visuals;
			sourceTree = "<group>";
		};
		5095122B1FF36335003D2D7F /* Views */ = {
			isa = PBXGroup;
			children = (
				5095122F1FF36378003D2D7F /* UpdateCell.swift */,
			);
			path = Views;
			sourceTree = "<group>";
		};
		5095122D1FF36343003D2D7F /* View Controllers */ = {
			isa = PBXGroup;
			children = (
				509512311FF36380003D2D7F /* UpdateReleaseNotesViewController.swift */,
				509512321FF36380003D2D7F /* UpdateListViewController.swift */,
			);
			path = "View Controllers";
			sourceTree = "<group>";
		};
		5095122E1FF3634E003D2D7F /* Window Controllers */ = {
			isa = PBXGroup;
			children = (
				509512351FF36388003D2D7F /* MainWindowController.swift */,
			);
			path = "Window Controllers";
			sourceTree = "<group>";
		};
		50C81D6A1FBADC5900324C2E /* Tests */ = {
			isa = PBXGroup;
			children = (
				50C81D6D1FBADC5900324C2E /* Info.plist */,
				50C81D731FBADC9100324C2E /* VersionTest.swift */,
			);
			path = Tests;
			sourceTree = "<group>";
		};
/* End PBXGroup section */

/* Begin PBXNativeTarget section */
		50290E701E53EB6A00133E3D /* Latest */ = {
			isa = PBXNativeTarget;
			buildConfigurationList = 50290E801E53EB6A00133E3D /* Build configuration list for PBXNativeTarget "Latest" */;
			buildPhases = (
				50290E6D1E53EB6A00133E3D /* Sources */,
				50290E6E1E53EB6A00133E3D /* Frameworks */,
				50290E6F1E53EB6A00133E3D /* Resources */,
				5046AFF11FF6CEBD00ABAA97 /* Embed Frameworks */,
				5045842E1FF6CF2D00E15E9D /* CopyFiles */,
			);
			buildRules = (
			);
			dependencies = (
			);
			name = Latest;
			productName = Latest;
			productReference = 50290E711E53EB6A00133E3D /* Latest.app */;
			productType = "com.apple.product-type.application";
		};
		50C81D681FBADC5900324C2E /* Latest Tests */ = {
			isa = PBXNativeTarget;
			buildConfigurationList = 50C81D721FBADC5900324C2E /* Build configuration list for PBXNativeTarget "Latest Tests" */;
			buildPhases = (
				50C81D651FBADC5900324C2E /* Sources */,
				50C81D661FBADC5900324C2E /* Frameworks */,
				50C81D671FBADC5900324C2E /* Resources */,
			);
			buildRules = (
			);
			dependencies = (
				50C81D6F1FBADC5900324C2E /* PBXTargetDependency */,
			);
			name = "Latest Tests";
			productName = "Latest Tests";
			productReference = 50C81D691FBADC5900324C2E /* Latest Tests.xctest */;
			productType = "com.apple.product-type.bundle.unit-test";
		};
/* End PBXNativeTarget section */

/* Begin PBXProject section */
		50290E691E53EB6A00133E3D /* Project object */ = {
			isa = PBXProject;
			attributes = {
				CLASSPREFIX = "";
				LastSwiftUpdateCheck = 0920;
				LastUpgradeCheck = 0930;
				ORGANIZATIONNAME = "Max Langer";
				TargetAttributes = {
					50290E701E53EB6A00133E3D = {
						CreatedOnToolsVersion = 8.3;
						DevelopmentTeam = VFABJ5RE5Q;
						LastSwiftMigration = 0920;
						ProvisioningStyle = Automatic;
						SystemCapabilities = {
							com.apple.Sandbox = {
								enabled = 1;
							};
						};
					};
					50C81D681FBADC5900324C2E = {
						CreatedOnToolsVersion = 9.2;
						DevelopmentTeam = VFABJ5RE5Q;
						ProvisioningStyle = Automatic;
						TestTargetID = 50290E701E53EB6A00133E3D;
					};
				};
			};
			buildConfigurationList = 50290E6C1E53EB6A00133E3D /* Build configuration list for PBXProject "Latest" */;
			compatibilityVersion = "Xcode 3.2";
			developmentRegion = English;
			hasScannedForEncodings = 0;
			knownRegions = (
				en,
				Base,
				de,
			);
			mainGroup = 50290E681E53EB6A00133E3D;
			productRefGroup = 50290E721E53EB6A00133E3D /* Products */;
			projectDirPath = "";
			projectRoot = "";
			targets = (
				50290E701E53EB6A00133E3D /* Latest */,
				50C81D681FBADC5900324C2E /* Latest Tests */,
			);
		};
/* End PBXProject section */

/* Begin PBXResourcesBuildPhase section */
		50290E6F1E53EB6A00133E3D /* Resources */ = {
			isa = PBXResourcesBuildPhase;
			buildActionMask = 2147483647;
			files = (
				50290E791E53EB6A00133E3D /* Assets.xcassets in Resources */,
				50C8C85C208A0EE9004FF5D5 /* dsa_pub.pem in Resources */,
				501EA9821EB1BA4400D05821 /* Localizable.strings in Resources */,
				50290E7C1E53EB6A00133E3D /* Main.storyboard in Resources */,
				501EA98A1EB1BD8B00D05821 /* Localizable.stringsdict in Resources */,
				501EA9871EB1BA4500D05821 /* InfoPlist.strings in Resources */,
			);
			runOnlyForDeploymentPostprocessing = 0;
		};
		50C81D671FBADC5900324C2E /* Resources */ = {
			isa = PBXResourcesBuildPhase;
			buildActionMask = 2147483647;
			files = (
			);
			runOnlyForDeploymentPostprocessing = 0;
		};
/* End PBXResourcesBuildPhase section */

/* Begin PBXSourcesBuildPhase section */
		50290E6D1E53EB6A00133E3D /* Sources */ = {
			isa = PBXSourcesBuildPhase;
			buildActionMask = 2147483647;
			files = (
				509512201FF36301003D2D7F /* MacAppStoreAppBundle.swift in Sources */,
				509512141FF362A1003D2D7F /* Version.swift in Sources */,
				509512361FF36388003D2D7F /* MainWindowController.swift in Sources */,
				509512221FF36301003D2D7F /* AppBundle.swift in Sources */,
				5058B34B1FFBC34C007C6903 /* FolderUpdateListener.swift in Sources */,
				509512341FF36380003D2D7F /* UpdateListViewController.swift in Sources */,
				50290E751E53EB6A00133E3D /* AppDelegate.swift in Sources */,
				509512271FF3631D003D2D7F /* SparkleExtension.swift in Sources */,
				509512211FF36301003D2D7F /* SparkleAppBundle.swift in Sources */,
				509512331FF36380003D2D7F /* UpdateReleaseNotesViewController.swift in Sources */,
				509512291FF3631D003D2D7F /* MacAppStoreExtension.swift in Sources */,
				509512281FF3631D003D2D7F /* UpdateChecker.swift in Sources */,
				509512301FF36378003D2D7F /* UpdateCell.swift in Sources */,
				509512151FF362A1003D2D7F /* UpdateInfo.swift in Sources */,
			);
			runOnlyForDeploymentPostprocessing = 0;
		};
		50C81D651FBADC5900324C2E /* Sources */ = {
			isa = PBXSourcesBuildPhase;
			buildActionMask = 2147483647;
			files = (
				50C81D741FBADC9100324C2E /* VersionTest.swift in Sources */,
			);
			runOnlyForDeploymentPostprocessing = 0;
		};
/* End PBXSourcesBuildPhase section */

/* Begin PBXTargetDependency section */
		50C81D6F1FBADC5900324C2E /* PBXTargetDependency */ = {
			isa = PBXTargetDependency;
			target = 50290E701E53EB6A00133E3D /* Latest */;
			targetProxy = 50C81D6E1FBADC5900324C2E /* PBXContainerItemProxy */;
		};
/* End PBXTargetDependency section */

/* Begin PBXVariantGroup section */
		501EA9841EB1BA4400D05821 /* Localizable.strings */ = {
			isa = PBXVariantGroup;
			children = (
				501EA9831EB1BA4400D05821 /* de */,
			);
			name = Localizable.strings;
			sourceTree = "<group>";
		};
		501EA9891EB1BA4500D05821 /* InfoPlist.strings */ = {
			isa = PBXVariantGroup;
			children = (
				501EA9881EB1BA4500D05821 /* de */,
			);
			name = InfoPlist.strings;
			sourceTree = "<group>";
		};
		501EA98C1EB1BD8B00D05821 /* Localizable.stringsdict */ = {
			isa = PBXVariantGroup;
			children = (
				501EA98B1EB1BD8B00D05821 /* de */,
				501EA98D1EB1BD9400D05821 /* en */,
			);
			name = Localizable.stringsdict;
			sourceTree = "<group>";
		};
		50290E7A1E53EB6A00133E3D /* Main.storyboard */ = {
			isa = PBXVariantGroup;
			children = (
				50290E7B1E53EB6A00133E3D /* Base */,
				501EA97F1EB1BA4400D05821 /* de */,
			);
			name = Main.storyboard;
			sourceTree = "<group>";
		};
/* End PBXVariantGroup section */

/* Begin XCBuildConfiguration section */
		50290E7E1E53EB6A00133E3D /* Debug */ = {
			isa = XCBuildConfiguration;
			buildSettings = {
				ALWAYS_SEARCH_USER_PATHS = NO;
				CLANG_ANALYZER_LOCALIZABILITY_NONLOCALIZED = YES;
				CLANG_ANALYZER_NONNULL = YES;
				CLANG_ANALYZER_NUMBER_OBJECT_CONVERSION = YES_AGGRESSIVE;
				CLANG_CXX_LANGUAGE_STANDARD = "gnu++0x";
				CLANG_CXX_LIBRARY = "libc++";
				CLANG_ENABLE_MODULES = YES;
				CLANG_ENABLE_OBJC_ARC = YES;
				CLANG_WARN_BLOCK_CAPTURE_AUTORELEASING = YES;
				CLANG_WARN_BOOL_CONVERSION = YES;
				CLANG_WARN_COMMA = YES;
				CLANG_WARN_CONSTANT_CONVERSION = YES;
				CLANG_WARN_DEPRECATED_OBJC_IMPLEMENTATIONS = YES;
				CLANG_WARN_DIRECT_OBJC_ISA_USAGE = YES_ERROR;
				CLANG_WARN_DOCUMENTATION_COMMENTS = YES;
				CLANG_WARN_EMPTY_BODY = YES;
				CLANG_WARN_ENUM_CONVERSION = YES;
				CLANG_WARN_INFINITE_RECURSION = YES;
				CLANG_WARN_INT_CONVERSION = YES;
				CLANG_WARN_NON_LITERAL_NULL_CONVERSION = YES;
				CLANG_WARN_OBJC_IMPLICIT_RETAIN_SELF = YES;
				CLANG_WARN_OBJC_LITERAL_CONVERSION = YES;
				CLANG_WARN_OBJC_ROOT_CLASS = YES_ERROR;
				CLANG_WARN_RANGE_LOOP_ANALYSIS = YES;
				CLANG_WARN_STRICT_PROTOTYPES = YES;
				CLANG_WARN_SUSPICIOUS_MOVE = YES;
				CLANG_WARN_UNREACHABLE_CODE = YES;
				CLANG_WARN__DUPLICATE_METHOD_MATCH = YES;
				CODE_SIGN_IDENTITY = "-";
				COPY_PHASE_STRIP = NO;
				DEBUG_INFORMATION_FORMAT = dwarf;
				ENABLE_STRICT_OBJC_MSGSEND = YES;
				ENABLE_TESTABILITY = YES;
				GCC_C_LANGUAGE_STANDARD = gnu99;
				GCC_DYNAMIC_NO_PIC = NO;
				GCC_NO_COMMON_BLOCKS = YES;
				GCC_OPTIMIZATION_LEVEL = 0;
				GCC_PREPROCESSOR_DEFINITIONS = (
					"DEBUG=1",
					"$(inherited)",
				);
				GCC_WARN_64_TO_32_BIT_CONVERSION = YES;
				GCC_WARN_ABOUT_RETURN_TYPE = YES_ERROR;
				GCC_WARN_UNDECLARED_SELECTOR = YES;
				GCC_WARN_UNINITIALIZED_AUTOS = YES_AGGRESSIVE;
				GCC_WARN_UNUSED_FUNCTION = YES;
				GCC_WARN_UNUSED_VARIABLE = YES;
				MACOSX_DEPLOYMENT_TARGET = 10.12;
				MTL_ENABLE_DEBUG_INFO = YES;
				ONLY_ACTIVE_ARCH = YES;
				SDKROOT = macosx;
				SWIFT_ACTIVE_COMPILATION_CONDITIONS = DEBUG;
				SWIFT_OPTIMIZATION_LEVEL = "-Onone";
			};
			name = Debug;
		};
		50290E7F1E53EB6A00133E3D /* Release */ = {
			isa = XCBuildConfiguration;
			buildSettings = {
				ALWAYS_SEARCH_USER_PATHS = NO;
				CLANG_ANALYZER_LOCALIZABILITY_NONLOCALIZED = YES;
				CLANG_ANALYZER_NONNULL = YES;
				CLANG_ANALYZER_NUMBER_OBJECT_CONVERSION = YES_AGGRESSIVE;
				CLANG_CXX_LANGUAGE_STANDARD = "gnu++0x";
				CLANG_CXX_LIBRARY = "libc++";
				CLANG_ENABLE_MODULES = YES;
				CLANG_ENABLE_OBJC_ARC = YES;
				CLANG_WARN_BLOCK_CAPTURE_AUTORELEASING = YES;
				CLANG_WARN_BOOL_CONVERSION = YES;
				CLANG_WARN_COMMA = YES;
				CLANG_WARN_CONSTANT_CONVERSION = YES;
				CLANG_WARN_DEPRECATED_OBJC_IMPLEMENTATIONS = YES;
				CLANG_WARN_DIRECT_OBJC_ISA_USAGE = YES_ERROR;
				CLANG_WARN_DOCUMENTATION_COMMENTS = YES;
				CLANG_WARN_EMPTY_BODY = YES;
				CLANG_WARN_ENUM_CONVERSION = YES;
				CLANG_WARN_INFINITE_RECURSION = YES;
				CLANG_WARN_INT_CONVERSION = YES;
				CLANG_WARN_NON_LITERAL_NULL_CONVERSION = YES;
				CLANG_WARN_OBJC_IMPLICIT_RETAIN_SELF = YES;
				CLANG_WARN_OBJC_LITERAL_CONVERSION = YES;
				CLANG_WARN_OBJC_ROOT_CLASS = YES_ERROR;
				CLANG_WARN_RANGE_LOOP_ANALYSIS = YES;
				CLANG_WARN_STRICT_PROTOTYPES = YES;
				CLANG_WARN_SUSPICIOUS_MOVE = YES;
				CLANG_WARN_UNREACHABLE_CODE = YES;
				CLANG_WARN__DUPLICATE_METHOD_MATCH = YES;
				CODE_SIGN_IDENTITY = "-";
				COPY_PHASE_STRIP = NO;
				DEBUG_INFORMATION_FORMAT = "dwarf-with-dsym";
				ENABLE_NS_ASSERTIONS = NO;
				ENABLE_STRICT_OBJC_MSGSEND = YES;
				GCC_C_LANGUAGE_STANDARD = gnu99;
				GCC_NO_COMMON_BLOCKS = YES;
				GCC_WARN_64_TO_32_BIT_CONVERSION = YES;
				GCC_WARN_ABOUT_RETURN_TYPE = YES_ERROR;
				GCC_WARN_UNDECLARED_SELECTOR = YES;
				GCC_WARN_UNINITIALIZED_AUTOS = YES_AGGRESSIVE;
				GCC_WARN_UNUSED_FUNCTION = YES;
				GCC_WARN_UNUSED_VARIABLE = YES;
				MACOSX_DEPLOYMENT_TARGET = 10.12;
				MTL_ENABLE_DEBUG_INFO = NO;
				SDKROOT = macosx;
				SWIFT_OPTIMIZATION_LEVEL = "-Owholemodule";
			};
			name = Release;
		};
		50290E811E53EB6A00133E3D /* Debug */ = {
			isa = XCBuildConfiguration;
			buildSettings = {
				ASSETCATALOG_COMPILER_APPICON_NAME = AppIcon;
<<<<<<< HEAD
=======
				CLANG_ENABLE_OBJC_WEAK = YES;
				CODE_SIGN_ENTITLEMENTS = Latest/Other/Latest.entitlements;
>>>>>>> 41ee4caf
				COMBINE_HIDPI_IMAGES = YES;
				DEVELOPMENT_TEAM = VFABJ5RE5Q;
				FRAMEWORK_SEARCH_PATHS = (
					"$(inherited)",
					"$(PROJECT_DIR)/Frameworks/Carthage/Build/Mac",
				);
				INFOPLIST_FILE = "$(SRCROOT)/Latest/Resources/Info.plist";
				LD_RUNPATH_SEARCH_PATHS = "$(inherited) @executable_path/../Frameworks";
				PRODUCT_BUNDLE_IDENTIFIER = "com.max-langer.Latest";
				PRODUCT_NAME = "$(TARGET_NAME)";
				SWIFT_SWIFT3_OBJC_INFERENCE = Default;
				SWIFT_VERSION = 4.0;
			};
			name = Debug;
		};
		50290E821E53EB6A00133E3D /* Release */ = {
			isa = XCBuildConfiguration;
			buildSettings = {
				ASSETCATALOG_COMPILER_APPICON_NAME = AppIcon;
<<<<<<< HEAD
=======
				CLANG_ENABLE_OBJC_WEAK = YES;
				CODE_SIGN_ENTITLEMENTS = Latest/Other/Latest.entitlements;
>>>>>>> 41ee4caf
				COMBINE_HIDPI_IMAGES = YES;
				DEVELOPMENT_TEAM = VFABJ5RE5Q;
				FRAMEWORK_SEARCH_PATHS = (
					"$(inherited)",
					"$(PROJECT_DIR)/Frameworks/Carthage/Build/Mac",
				);
				INFOPLIST_FILE = "$(SRCROOT)/Latest/Resources/Info.plist";
				LD_RUNPATH_SEARCH_PATHS = "$(inherited) @executable_path/../Frameworks";
				PRODUCT_BUNDLE_IDENTIFIER = "com.max-langer.Latest";
				PRODUCT_NAME = "$(TARGET_NAME)";
				SWIFT_SWIFT3_OBJC_INFERENCE = Default;
				SWIFT_VERSION = 4.0;
			};
			name = Release;
		};
		50C81D701FBADC5900324C2E /* Debug */ = {
			isa = XCBuildConfiguration;
			buildSettings = {
				BUNDLE_LOADER = "$(TEST_HOST)";
				CLANG_CXX_LANGUAGE_STANDARD = "gnu++14";
				CLANG_ENABLE_OBJC_WEAK = YES;
				CLANG_WARN_UNGUARDED_AVAILABILITY = YES_AGGRESSIVE;
				CODE_SIGN_IDENTITY = "Mac Developer";
				CODE_SIGN_STYLE = Automatic;
				COMBINE_HIDPI_IMAGES = YES;
				DEVELOPMENT_TEAM = VFABJ5RE5Q;
				GCC_C_LANGUAGE_STANDARD = gnu11;
				INFOPLIST_FILE = Tests/Info.plist;
				LD_RUNPATH_SEARCH_PATHS = "$(inherited) @executable_path/../Frameworks @loader_path/../Frameworks";
				MACOSX_DEPLOYMENT_TARGET = 10.13;
				PRODUCT_BUNDLE_IDENTIFIER = "com.max-langer.Latest-Tests";
				PRODUCT_NAME = "$(TARGET_NAME)";
				SWIFT_VERSION = 4.0;
				TEST_HOST = "$(BUILT_PRODUCTS_DIR)/Latest.app/Contents/MacOS/Latest";
			};
			name = Debug;
		};
		50C81D711FBADC5900324C2E /* Release */ = {
			isa = XCBuildConfiguration;
			buildSettings = {
				BUNDLE_LOADER = "$(TEST_HOST)";
				CLANG_CXX_LANGUAGE_STANDARD = "gnu++14";
				CLANG_ENABLE_OBJC_WEAK = YES;
				CLANG_WARN_UNGUARDED_AVAILABILITY = YES_AGGRESSIVE;
				CODE_SIGN_IDENTITY = "Mac Developer";
				CODE_SIGN_STYLE = Automatic;
				COMBINE_HIDPI_IMAGES = YES;
				DEVELOPMENT_TEAM = VFABJ5RE5Q;
				GCC_C_LANGUAGE_STANDARD = gnu11;
				INFOPLIST_FILE = Tests/Info.plist;
				LD_RUNPATH_SEARCH_PATHS = "$(inherited) @executable_path/../Frameworks @loader_path/../Frameworks";
				MACOSX_DEPLOYMENT_TARGET = 10.13;
				PRODUCT_BUNDLE_IDENTIFIER = "com.max-langer.Latest-Tests";
				PRODUCT_NAME = "$(TARGET_NAME)";
				SWIFT_VERSION = 4.0;
				TEST_HOST = "$(BUILT_PRODUCTS_DIR)/Latest.app/Contents/MacOS/Latest";
			};
			name = Release;
		};
/* End XCBuildConfiguration section */

/* Begin XCConfigurationList section */
		50290E6C1E53EB6A00133E3D /* Build configuration list for PBXProject "Latest" */ = {
			isa = XCConfigurationList;
			buildConfigurations = (
				50290E7E1E53EB6A00133E3D /* Debug */,
				50290E7F1E53EB6A00133E3D /* Release */,
			);
			defaultConfigurationIsVisible = 0;
			defaultConfigurationName = Release;
		};
		50290E801E53EB6A00133E3D /* Build configuration list for PBXNativeTarget "Latest" */ = {
			isa = XCConfigurationList;
			buildConfigurations = (
				50290E811E53EB6A00133E3D /* Debug */,
				50290E821E53EB6A00133E3D /* Release */,
			);
			defaultConfigurationIsVisible = 0;
			defaultConfigurationName = Release;
		};
		50C81D721FBADC5900324C2E /* Build configuration list for PBXNativeTarget "Latest Tests" */ = {
			isa = XCConfigurationList;
			buildConfigurations = (
				50C81D701FBADC5900324C2E /* Debug */,
				50C81D711FBADC5900324C2E /* Release */,
			);
			defaultConfigurationIsVisible = 0;
			defaultConfigurationName = Release;
		};
/* End XCConfigurationList section */
	};
	rootObject = 50290E691E53EB6A00133E3D /* Project object */;
}<|MERGE_RESOLUTION|>--- conflicted
+++ resolved
@@ -13,13 +13,10 @@
 		50290E751E53EB6A00133E3D /* AppDelegate.swift in Sources */ = {isa = PBXBuildFile; fileRef = 50290E741E53EB6A00133E3D /* AppDelegate.swift */; };
 		50290E791E53EB6A00133E3D /* Assets.xcassets in Resources */ = {isa = PBXBuildFile; fileRef = 50290E781E53EB6A00133E3D /* Assets.xcassets */; };
 		50290E7C1E53EB6A00133E3D /* Main.storyboard in Resources */ = {isa = PBXBuildFile; fileRef = 50290E7A1E53EB6A00133E3D /* Main.storyboard */; };
-<<<<<<< HEAD
 		5045842C1FF6CF0F00E15E9D /* Sparkle.framework in Frameworks */ = {isa = PBXBuildFile; fileRef = 5045842B1FF6CF0F00E15E9D /* Sparkle.framework */; };
 		5045842D1FF6CF0F00E15E9D /* Sparkle.framework in Embed Frameworks */ = {isa = PBXBuildFile; fileRef = 5045842B1FF6CF0F00E15E9D /* Sparkle.framework */; settings = {ATTRIBUTES = (CodeSignOnCopy, RemoveHeadersOnCopy, ); }; };
 		504584301FF6CF4F00E15E9D /* Sparkle.framework.dSYM in CopyFiles */ = {isa = PBXBuildFile; fileRef = 5045842F1FF6CF4F00E15E9D /* Sparkle.framework.dSYM */; };
-=======
 		5058B34B1FFBC34C007C6903 /* FolderUpdateListener.swift in Sources */ = {isa = PBXBuildFile; fileRef = 5058B34A1FFBC34C007C6903 /* FolderUpdateListener.swift */; };
->>>>>>> 41ee4caf
 		509512141FF362A1003D2D7F /* Version.swift in Sources */ = {isa = PBXBuildFile; fileRef = 509512101FF362A1003D2D7F /* Version.swift */; };
 		509512151FF362A1003D2D7F /* UpdateInfo.swift in Sources */ = {isa = PBXBuildFile; fileRef = 509512111FF362A1003D2D7F /* UpdateInfo.swift */; };
 		509512201FF36301003D2D7F /* MacAppStoreAppBundle.swift in Sources */ = {isa = PBXBuildFile; fileRef = 5095121D1FF36301003D2D7F /* MacAppStoreAppBundle.swift */; };
@@ -82,12 +79,9 @@
 		50290E7B1E53EB6A00133E3D /* Base */ = {isa = PBXFileReference; lastKnownFileType = file.storyboard; name = Base; path = Base.lproj/Main.storyboard; sourceTree = "<group>"; };
 		50290E7D1E53EB6A00133E3D /* Info.plist */ = {isa = PBXFileReference; lastKnownFileType = text.plist.xml; path = Info.plist; sourceTree = "<group>"; };
 		50290E831E53EB7900133E3D /* Latest.entitlements */ = {isa = PBXFileReference; lastKnownFileType = text.plist.entitlements; path = Latest.entitlements; sourceTree = "<group>"; };
-<<<<<<< HEAD
 		5045842B1FF6CF0F00E15E9D /* Sparkle.framework */ = {isa = PBXFileReference; lastKnownFileType = wrapper.framework; name = Sparkle.framework; path = Frameworks/Carthage/Build/Mac/Sparkle.framework; sourceTree = "<group>"; };
 		5045842F1FF6CF4F00E15E9D /* Sparkle.framework.dSYM */ = {isa = PBXFileReference; lastKnownFileType = wrapper.dsym; name = Sparkle.framework.dSYM; path = Frameworks/Carthage/Build/Mac/Sparkle.framework.dSYM; sourceTree = "<group>"; };
-=======
 		5058B34A1FFBC34C007C6903 /* FolderUpdateListener.swift */ = {isa = PBXFileReference; lastKnownFileType = sourcecode.swift; path = FolderUpdateListener.swift; sourceTree = "<group>"; };
->>>>>>> 41ee4caf
 		509512101FF362A1003D2D7F /* Version.swift */ = {isa = PBXFileReference; fileEncoding = 4; lastKnownFileType = sourcecode.swift; path = Version.swift; sourceTree = "<group>"; };
 		509512111FF362A1003D2D7F /* UpdateInfo.swift */ = {isa = PBXFileReference; fileEncoding = 4; lastKnownFileType = sourcecode.swift; path = UpdateInfo.swift; sourceTree = "<group>"; };
 		5095121D1FF36301003D2D7F /* MacAppStoreAppBundle.swift */ = {isa = PBXFileReference; fileEncoding = 4; lastKnownFileType = sourcecode.swift; path = MacAppStoreAppBundle.swift; sourceTree = "<group>"; };
@@ -560,11 +554,8 @@
 			isa = XCBuildConfiguration;
 			buildSettings = {
 				ASSETCATALOG_COMPILER_APPICON_NAME = AppIcon;
-<<<<<<< HEAD
-=======
 				CLANG_ENABLE_OBJC_WEAK = YES;
-				CODE_SIGN_ENTITLEMENTS = Latest/Other/Latest.entitlements;
->>>>>>> 41ee4caf
+				CODE_SIGN_ENTITLEMENTS = Latest/Resources/Latest.entitlements;
 				COMBINE_HIDPI_IMAGES = YES;
 				DEVELOPMENT_TEAM = VFABJ5RE5Q;
 				FRAMEWORK_SEARCH_PATHS = (
@@ -584,11 +575,8 @@
 			isa = XCBuildConfiguration;
 			buildSettings = {
 				ASSETCATALOG_COMPILER_APPICON_NAME = AppIcon;
-<<<<<<< HEAD
-=======
 				CLANG_ENABLE_OBJC_WEAK = YES;
-				CODE_SIGN_ENTITLEMENTS = Latest/Other/Latest.entitlements;
->>>>>>> 41ee4caf
+				CODE_SIGN_ENTITLEMENTS = Latest/Resources/Latest.entitlements;
 				COMBINE_HIDPI_IMAGES = YES;
 				DEVELOPMENT_TEAM = VFABJ5RE5Q;
 				FRAMEWORK_SEARCH_PATHS = (
