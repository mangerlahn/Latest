<?xml version="1.0" encoding="UTF-8"?>
<<<<<<< HEAD
<document type="com.apple.InterfaceBuilder3.Cocoa.Storyboard.XIB" version="3.0" toolsVersion="14269.12" targetRuntime="MacOSX.Cocoa" propertyAccessControl="none" useAutolayout="YES" initialViewController="B8D-0N-5wS">
    <dependencies>
        <deployment identifier="macosx"/>
        <plugIn identifier="com.apple.InterfaceBuilder.CocoaDFRPlugin" version="14211.1"/>
        <plugIn identifier="com.apple.InterfaceBuilder.CocoaPlugin" version="14269.12"/>
        <plugIn identifier="com.apple.WebKit2IBPlugin" version="14269.12"/>
        <capability name="documents saved in the Xcode 8 format" minToolsVersion="8.0"/>
        <capability name="the Touch Bar" minToolsVersion="8.1" minSystemVersion="10.12.2" requiredIntegratedClassName="NSTouchBar"/>
=======
<document type="com.apple.InterfaceBuilder3.Cocoa.Storyboard.XIB" version="3.0" toolsVersion="14306.4" targetRuntime="MacOSX.Cocoa" propertyAccessControl="none" useAutolayout="YES" initialViewController="B8D-0N-5wS">
    <dependencies>
        <plugIn identifier="com.apple.InterfaceBuilder.CocoaPlugin" version="14306.4"/>
        <plugIn identifier="com.apple.WebKit2IBPlugin" version="14306.4"/>
        <capability name="documents saved in the Xcode 8 format" minToolsVersion="8.0"/>
>>>>>>> 2b1a8a3c
    </dependencies>
    <scenes>
        <!--Application-->
        <scene sceneID="JPo-4y-FX3">
            <objects>
                <application id="hnw-xV-0zn" sceneMemberID="viewController">
                    <menu key="mainMenu" title="Main Menu" systemMenu="main" id="AYu-sK-qS6">
                        <items>
                            <menuItem title="Latest" id="1Xt-HY-uBw">
                                <modifierMask key="keyEquivalentModifierMask"/>
                                <menu key="submenu" title="Latest" systemMenu="apple" id="uQy-DD-JDr">
                                    <items>
                                        <menuItem title="About Latest" id="5kV-Vb-QxS">
                                            <modifierMask key="keyEquivalentModifierMask"/>
                                            <connections>
                                                <action selector="orderFrontStandardAboutPanel:" target="Ady-hI-5gd" id="Exp-CZ-Vem"/>
                                            </connections>
                                        </menuItem>
                                        <menuItem title="Check for Updates…" id="4vf-ia-dzo">
                                            <modifierMask key="keyEquivalentModifierMask"/>
                                            <connections>
                                                <action selector="checkForUpdates:" target="ZIQ-oE-e1U" id="wrG-jU-gAV"/>
                                            </connections>
                                        </menuItem>
                                        <menuItem isSeparatorItem="YES" id="VOq-y0-SEH"/>
                                        <menuItem title="Preferences…" keyEquivalent="," id="BOF-NM-1cW"/>
                                        <menuItem isSeparatorItem="YES" id="wFC-TO-SCJ"/>
                                        <menuItem title="Services" id="NMo-om-nkz">
                                            <modifierMask key="keyEquivalentModifierMask"/>
                                            <menu key="submenu" title="Services" systemMenu="services" id="hz9-B4-Xy5"/>
                                        </menuItem>
                                        <menuItem isSeparatorItem="YES" id="4je-JR-u6R"/>
                                        <menuItem title="Hide Latest" keyEquivalent="h" id="Olw-nP-bQN">
                                            <connections>
                                                <action selector="hide:" target="Ady-hI-5gd" id="PnN-Uc-m68"/>
                                            </connections>
                                        </menuItem>
                                        <menuItem title="Hide Others" keyEquivalent="h" id="Vdr-fp-XzO">
                                            <modifierMask key="keyEquivalentModifierMask" option="YES" command="YES"/>
                                            <connections>
                                                <action selector="hideOtherApplications:" target="Ady-hI-5gd" id="VT4-aY-XCT"/>
                                            </connections>
                                        </menuItem>
                                        <menuItem title="Show All" id="Kd2-mp-pUS">
                                            <modifierMask key="keyEquivalentModifierMask"/>
                                            <connections>
                                                <action selector="unhideAllApplications:" target="Ady-hI-5gd" id="Dhg-Le-xox"/>
                                            </connections>
                                        </menuItem>
                                        <menuItem isSeparatorItem="YES" id="kCx-OE-vgT"/>
                                        <menuItem title="Quit Latest" keyEquivalent="q" id="4sb-4s-VLi">
                                            <connections>
                                                <action selector="terminate:" target="Ady-hI-5gd" id="Te7-pn-YzF"/>
                                            </connections>
                                        </menuItem>
                                    </items>
                                </menu>
                            </menuItem>
                            <menuItem title="File" id="dMs-cI-mzQ">
                                <modifierMask key="keyEquivalentModifierMask"/>
                                <menu key="submenu" title="File" id="bib-Uj-vzu">
                                    <items>
                                        <menuItem title="Update" keyEquivalent="u" id="IAo-SY-fd9">
                                            <connections>
                                                <action selector="openApp:" target="Ady-hI-5gd" id="8d0-AY-Uqx"/>
                                            </connections>
                                        </menuItem>
                                        <menuItem title="Update All" keyEquivalent="U" id="tXI-mr-wws">
                                            <connections>
                                                <action selector="openAll:" target="Ady-hI-5gd" id="gFL-jg-4gq"/>
                                            </connections>
                                        </menuItem>
                                        <menuItem isSeparatorItem="YES" id="6iT-9L-JOa"/>
                                        <menuItem title="Show in Finder" keyEquivalent="R" id="bm3-iR-6vZ">
                                            <connections>
                                                <action selector="showAppInFinder:" target="Ady-hI-5gd" id="WCT-RO-qvU"/>
                                            </connections>
                                        </menuItem>
                                        <menuItem isSeparatorItem="YES" id="m54-Is-iLE"/>
                                        <menuItem title="Close" keyEquivalent="w" id="DVo-aG-piG">
                                            <connections>
                                                <action selector="performClose:" target="Ady-hI-5gd" id="HmO-Ls-i7Q"/>
                                            </connections>
                                        </menuItem>
                                    </items>
                                </menu>
                            </menuItem>
                            <menuItem title="View" id="H8h-7b-M4v">
                                <modifierMask key="keyEquivalentModifierMask"/>
                                <menu key="submenu" title="View" id="HyV-fh-RgO">
                                    <items>
                                        <menuItem title="Check for Updates…" keyEquivalent="r" id="c4C-I9-Gd0">
                                            <connections>
                                                <action selector="reload:" target="Ady-hI-5gd" id="hPg-BA-6c8"/>
                                            </connections>
                                        </menuItem>
                                        <menuItem isSeparatorItem="YES" id="dAw-76-qns"/>
                                        <menuItem title="Show Version Description" keyEquivalent="d" id="kIP-vf-haE">
                                            <connections>
                                                <action selector="toggleDetail:" target="Ady-hI-5gd" id="Z20-de-nhz"/>
                                            </connections>
                                        </menuItem>
                                        <menuItem title="Enter Full Screen" keyEquivalent="f" id="4J7-dP-txa">
                                            <modifierMask key="keyEquivalentModifierMask" control="YES" command="YES"/>
                                            <connections>
                                                <action selector="toggleFullScreen:" target="Ady-hI-5gd" id="dU3-MA-1Rq"/>
                                            </connections>
                                        </menuItem>
                                    </items>
                                </menu>
                            </menuItem>
                            <menuItem title="Window" id="aUF-d1-5bR">
                                <modifierMask key="keyEquivalentModifierMask"/>
                                <menu key="submenu" title="Window" systemMenu="window" id="Td7-aD-5lo">
                                    <items>
                                        <menuItem title="Minimize" keyEquivalent="m" id="OY7-WF-poV">
                                            <connections>
                                                <action selector="performMiniaturize:" target="Ady-hI-5gd" id="VwT-WD-YPe"/>
                                            </connections>
                                        </menuItem>
                                        <menuItem title="Zoom" id="R4o-n2-Eq4">
                                            <modifierMask key="keyEquivalentModifierMask"/>
                                            <connections>
                                                <action selector="performZoom:" target="Ady-hI-5gd" id="DIl-cC-cCs"/>
                                            </connections>
                                        </menuItem>
                                        <menuItem isSeparatorItem="YES" id="eu3-7i-yIM"/>
                                        <menuItem title="Bring All to Front" id="LE2-aR-0XJ">
                                            <modifierMask key="keyEquivalentModifierMask"/>
                                            <connections>
                                                <action selector="arrangeInFront:" target="Ady-hI-5gd" id="DRN-fu-gQh"/>
                                            </connections>
                                        </menuItem>
                                    </items>
                                </menu>
                            </menuItem>
                            <menuItem title="Help" id="wpr-3q-Mcd">
                                <modifierMask key="keyEquivalentModifierMask"/>
                                <menu key="submenu" title="Help" systemMenu="help" id="F2S-fz-NVQ">
                                    <items>
                                        <menuItem title="Latest Help" keyEquivalent="?" id="FKE-Sm-Kum">
                                            <connections>
                                                <action selector="showHelp:" target="Ady-hI-5gd" id="y7X-2Q-9no"/>
                                            </connections>
                                        </menuItem>
                                    </items>
                                </menu>
                            </menuItem>
                        </items>
                    </menu>
                    <connections>
                        <outlet property="delegate" destination="Voe-Tx-rLC" id="PrD-fu-P6m"/>
                    </connections>
                </application>
                <customObject id="Voe-Tx-rLC" customClass="AppDelegate" customModule="Latest" customModuleProvider="target"/>
                <customObject id="ZIQ-oE-e1U" customClass="SUUpdater"/>
                <customObject id="Ady-hI-5gd" userLabel="First Responder" customClass="NSResponder" sceneMemberID="firstResponder"/>
            </objects>
            <point key="canvasLocation" x="76" y="-68"/>
        </scene>
        <!--Window Controller-->
        <scene sceneID="R2V-B0-nI4">
            <objects>
                <windowController id="B8D-0N-5wS" customClass="MainWindowController" customModule="Latest" customModuleProvider="target" sceneMemberID="viewController">
                    <window key="window" title="Window" allowsToolTipsWhenApplicationIsInactive="NO" autorecalculatesKeyViewLoop="NO" releasedWhenClosed="NO" visibleAtLaunch="NO" animationBehavior="default" id="IQv-IB-iLA">
                        <windowStyleMask key="styleMask" titled="YES" closable="YES" miniaturizable="YES" resizable="YES" fullSizeContentView="YES"/>
                        <windowPositionMask key="initialPositionMask" leftStrut="YES" rightStrut="YES" topStrut="YES" bottomStrut="YES"/>
                        <rect key="contentRect" x="196" y="240" width="350" height="300"/>
                        <rect key="screenRect" x="0.0" y="0.0" width="1680" height="1050"/>
                        <value key="minSize" type="size" width="350" height="300"/>
                        <toolbar key="toolbar" implicitIdentifier="DF48FE56-E2C5-4C10-9902-E95C4C7EE57B" autosavesConfiguration="NO" allowsUserCustomization="NO" showsBaselineSeparator="NO" displayMode="iconOnly" sizeMode="regular" id="lw0-Zu-kOT">
                            <allowedToolbarItems>
                                <toolbarItem implicitItemIdentifier="NSToolbarSpaceItem" id="6dc-Xr-FRW"/>
                                <toolbarItem implicitItemIdentifier="NSToolbarFlexibleSpaceItem" id="sgB-XA-UzA"/>
                                <toolbarItem implicitItemIdentifier="8B9D4DF6-7C34-490B-A523-757D80785B85" label="Reload" paletteLabel="Reload" image="NSRefreshTemplate" id="ZWx-q6-TJz">
                                    <nil key="toolTip"/>
                                    <size key="minSize" width="36" height="32"/>
                                    <size key="maxSize" width="47" height="32"/>
                                    <button key="view" verticalHuggingPriority="750" id="FM4-aR-lhK">
                                        <rect key="frame" x="0.0" y="14" width="47" height="32"/>
                                        <autoresizingMask key="autoresizingMask" flexibleMaxX="YES" flexibleMinY="YES"/>
                                        <buttonCell key="cell" type="push" bezelStyle="rounded" image="NSRefreshTemplate" imagePosition="overlaps" alignment="center" borderStyle="border" imageScaling="proportionallyDown" inset="2" id="BmP-cD-p7E">
                                            <behavior key="behavior" pushIn="YES" lightByBackground="YES" lightByGray="YES"/>
                                            <font key="font" metaFont="system"/>
                                        </buttonCell>
                                        <connections>
                                            <action selector="reload:" target="B8D-0N-5wS" id="rFX-tF-Prr"/>
                                        </connections>
                                    </button>
                                </toolbarItem>
                                <toolbarItem implicitItemIdentifier="B7604B52-21C5-4F5C-958E-D519FDF63098" label="Open All Apps" paletteLabel="Open All Apps" image="NSIconViewTemplate" id="hSF-GV-qvH">
                                    <nil key="toolTip"/>
                                    <size key="minSize" width="36" height="32"/>
                                    <size key="maxSize" width="47" height="32"/>
                                    <button key="view" verticalHuggingPriority="750" id="TkS-CH-ikZ">
                                        <rect key="frame" x="18" y="14" width="47" height="32"/>
                                        <autoresizingMask key="autoresizingMask" flexibleMaxX="YES" flexibleMinY="YES"/>
                                        <buttonCell key="cell" type="push" bezelStyle="rounded" image="NSIconViewTemplate" imagePosition="overlaps" alignment="center" borderStyle="border" imageScaling="proportionallyDown" inset="2" id="Bb4-uB-lVg">
                                            <behavior key="behavior" pushIn="YES" lightByBackground="YES" lightByGray="YES"/>
                                            <font key="font" metaFont="system"/>
                                        </buttonCell>
                                        <connections>
                                            <action selector="openAll:" target="B8D-0N-5wS" id="Ol2-UK-k1u"/>
                                        </connections>
                                    </button>
                                </toolbarItem>
                                <toolbarItem implicitItemIdentifier="D9AB5F20-627A-43CB-BD49-21067730000F" label="Progress" paletteLabel="Progress" tag="-1" id="OLo-39-3Sm">
                                    <nil key="toolTip"/>
                                    <size key="minSize" width="16" height="16"/>
                                    <size key="maxSize" width="16" height="16"/>
                                    <progressIndicator key="view" wantsLayer="YES" horizontalHuggingPriority="750" verticalHuggingPriority="750" maxValue="100" displayedWhenStopped="NO" bezeled="NO" controlSize="small" style="spinning" id="rtV-DA-Kd6">
                                        <rect key="frame" x="19" y="14" width="16" height="16"/>
                                        <autoresizingMask key="autoresizingMask" flexibleMaxX="YES" flexibleMinY="YES"/>
                                    </progressIndicator>
                                </toolbarItem>
                            </allowedToolbarItems>
                            <defaultToolbarItems>
                                <toolbarItem reference="sgB-XA-UzA"/>
                                <toolbarItem reference="OLo-39-3Sm"/>
                                <toolbarItem reference="ZWx-q6-TJz"/>
                                <toolbarItem reference="hSF-GV-qvH"/>
                            </defaultToolbarItems>
                        </toolbar>
                        <connections>
                            <outlet property="delegate" destination="B8D-0N-5wS" id="5kS-Vl-rlN"/>
                        </connections>
                    </window>
                    <touchBar key="touchBar" id="HV5-vO-LZq">
                        <touchBarItems>
                            <touchBarItem id="F32-ki-hFv">
                                <viewController key="viewController" id="vt9-Kt-f18">
                                    <button key="view" verticalHuggingPriority="750" translatesAutoresizingMaskIntoConstraints="NO" id="XDV-N5-XxD">
                                        <rect key="frame" x="0.0" y="0.0" width="72" height="30"/>
                                        <autoresizingMask key="autoresizingMask" flexibleMaxX="YES" flexibleMinY="YES"/>
                                        <buttonCell key="cell" type="push" title="Reload" bezelStyle="rounded" alignment="center" borderStyle="border" imageScaling="proportionallyDown" inset="2" id="SMd-ka-re6">
                                            <behavior key="behavior" pushIn="YES" lightByBackground="YES" lightByGray="YES"/>
                                            <font key="font" usesAppearanceFont="YES"/>
                                        </buttonCell>
                                        <connections>
                                            <action selector="reload:" target="Oky-zY-oP4" id="kf3-9G-Df0"/>
                                        </connections>
                                    </button>
                                </viewController>
                                <size key="designTimeSize" width="72" height="30"/>
                            </touchBarItem>
                            <touchBarItem id="mTy-QU-Tio">
                                <viewController key="viewController" id="Q6i-e8-TIE">
                                    <button key="view" verticalHuggingPriority="750" translatesAutoresizingMaskIntoConstraints="NO" id="WAI-ZK-0O7">
                                        <rect key="frame" x="0.0" y="0.0" width="90" height="30"/>
                                        <autoresizingMask key="autoresizingMask" flexibleMaxX="YES" flexibleMinY="YES"/>
                                        <buttonCell key="cell" type="push" title="Open All" bezelStyle="rounded" alignment="center" borderStyle="border" imageScaling="proportionallyDown" inset="2" id="Ewt-FG-dUz">
                                            <behavior key="behavior" pushIn="YES" lightByBackground="YES" lightByGray="YES"/>
                                            <font key="font" usesAppearanceFont="YES"/>
                                        </buttonCell>
                                        <connections>
                                            <action selector="openAll:" target="Oky-zY-oP4" id="VUU-5K-pia"/>
                                        </connections>
                                    </button>
                                </viewController>
                                <size key="designTimeSize" width="90" height="30"/>
                            </touchBarItem>
                        </touchBarItems>
                    </touchBar>
                    <connections>
                        <outlet property="openAllAppsButton" destination="TkS-CH-ikZ" id="TRP-32-v6t"/>
                        <outlet property="openAllAppsTouchBarButton" destination="WAI-ZK-0O7" id="5qH-NY-wDl"/>
                        <outlet property="progressIndicator" destination="rtV-DA-Kd6" id="70r-Sv-xjH"/>
                        <outlet property="reloadButton" destination="FM4-aR-lhK" id="eb4-jN-US4"/>
                        <outlet property="reloadTouchBarButton" destination="XDV-N5-XxD" id="tCc-NF-xZ1"/>
                        <segue destination="RAb-Ag-jja" kind="relationship" relationship="window.shadowedContentViewController" id="8Lr-Po-xG2"/>
                    </connections>
                </windowController>
                <customObject id="Oky-zY-oP4" userLabel="First Responder" customClass="NSResponder" sceneMemberID="firstResponder"/>
            </objects>
            <point key="canvasLocation" x="75" y="183"/>
        </scene>
        <!--Split View Controller-->
        <scene sceneID="oW6-ey-z8h">
            <objects>
                <splitViewController id="RAb-Ag-jja" sceneMemberID="viewController">
                    <splitViewItems>
                        <splitViewItem canCollapse="YES" holdingPriority="260" behavior="sidebar" id="BiW-7m-NUy"/>
                        <splitViewItem canCollapse="YES" id="KSO-oE-QxW"/>
                    </splitViewItems>
                    <splitView key="splitView" dividerStyle="thin" vertical="YES" id="u0E-Oa-Ty5">
                        <rect key="frame" x="0.0" y="0.0" width="450" height="300"/>
                        <autoresizingMask key="autoresizingMask"/>
                        <connections>
                            <outlet property="delegate" destination="RAb-Ag-jja" id="csf-QE-ymf"/>
                        </connections>
                    </splitView>
                    <connections>
                        <outlet property="splitView" destination="u0E-Oa-Ty5" id="Lmh-VP-MNd"/>
                        <segue destination="4DM-RB-IVI" kind="relationship" relationship="splitItems" id="bGC-ti-wlP"/>
                        <segue destination="diQ-yt-Gcs" kind="relationship" relationship="splitItems" id="LRt-Lo-Kh9"/>
                    </connections>
                </splitViewController>
                <customObject id="z50-62-12c" userLabel="First Responder" customClass="NSResponder" sceneMemberID="firstResponder"/>
            </objects>
            <point key="canvasLocation" x="75" y="711"/>
        </scene>
        <!--Update Table View Controller-->
        <scene sceneID="MI7-Wt-ECv">
            <objects>
                <viewController id="4DM-RB-IVI" customClass="UpdateTableViewController" customModule="Latest" customModuleProvider="target" sceneMemberID="viewController">
                    <view key="view" id="JKX-qd-RUY">
                        <rect key="frame" x="0.0" y="0.0" width="305" height="271"/>
                        <autoresizingMask key="autoresizingMask"/>
                        <subviews>
                            <scrollView borderType="none" autohidesScrollers="YES" horizontalLineScroll="63" horizontalPageScroll="10" verticalLineScroll="63" verticalPageScroll="10" usesPredominantAxisScrolling="NO" translatesAutoresizingMaskIntoConstraints="NO" id="yos-E7-CDu">
                                <rect key="frame" x="0.0" y="0.0" width="305" height="256"/>
                                <clipView key="contentView" drawsBackground="NO" id="sB5-n6-Pai">
                                    <rect key="frame" x="0.0" y="0.0" width="305" height="256"/>
                                    <autoresizingMask key="autoresizingMask"/>
                                    <subviews>
                                        <tableView autoresizesSubviews="NO" verticalHuggingPriority="750" allowsExpansionToolTips="YES" columnAutoresizingStyle="lastColumnOnly" selectionHighlightStyle="sourceList" columnReordering="NO" columnResizing="NO" multipleSelection="NO" autosaveColumns="NO" typeSelect="NO" rowHeight="61" rowSizeStyle="automatic" viewBased="YES" floatsGroupRows="NO" id="Aue-8r-EWw">
                                            <rect key="frame" x="0.0" y="0.0" width="305" height="256"/>
                                            <autoresizingMask key="autoresizingMask"/>
                                            <size key="intercellSpacing" width="3" height="2"/>
                                            <color key="backgroundColor" white="1" alpha="0.0" colorSpace="calibratedWhite"/>
                                            <tableViewGridLines key="gridStyleMask" horizontal="YES"/>
                                            <color key="gridColor" name="gridColor" catalog="System" colorSpace="catalog"/>
                                            <tableColumns>
                                                <tableColumn editable="NO" width="302" minWidth="40" maxWidth="1000" id="kmD-6A-dIK">
                                                    <tableHeaderCell key="headerCell" lineBreakMode="truncatingTail" borderStyle="border">
                                                        <font key="font" metaFont="smallSystem"/>
                                                        <color key="textColor" name="headerTextColor" catalog="System" colorSpace="catalog"/>
                                                        <color key="backgroundColor" name="headerColor" catalog="System" colorSpace="catalog"/>
                                                    </tableHeaderCell>
                                                    <textFieldCell key="dataCell" lineBreakMode="truncatingTail" selectable="YES" editable="YES" title="Text Cell" id="3GZ-aM-hwz">
                                                        <font key="font" metaFont="system"/>
                                                        <color key="textColor" name="controlTextColor" catalog="System" colorSpace="catalog"/>
                                                        <color key="backgroundColor" name="controlBackgroundColor" catalog="System" colorSpace="catalog"/>
                                                    </textFieldCell>
                                                    <tableColumnResizingMask key="resizingMask" resizeWithTable="YES" userResizable="YES"/>
                                                    <prototypeCellViews>
                                                        <tableCellView identifier="MLMUpdateCellIdentifier" id="c4D-Nt-dk9" customClass="UpdateCell" customModule="Latest" customModuleProvider="target">
                                                            <rect key="frame" x="1" y="1" width="302" height="61"/>
                                                            <autoresizingMask key="autoresizingMask" widthSizable="YES" heightSizable="YES"/>
                                                            <subviews>
                                                                <stackView distribution="fill" orientation="horizontal" alignment="centerY" horizontalStackHuggingPriority="249.99998474121094" verticalStackHuggingPriority="249.99998474121094" detachesHiddenViews="YES" translatesAutoresizingMaskIntoConstraints="NO" id="aYW-KW-d10">
                                                                    <rect key="frame" x="20" y="5" width="262" height="51"/>
                                                                    <subviews>
                                                                        <imageView horizontalHuggingPriority="251" verticalHuggingPriority="251" translatesAutoresizingMaskIntoConstraints="NO" id="Oqi-sq-lFG">
                                                                            <rect key="frame" x="0.0" y="1" width="50" height="50"/>
                                                                            <constraints>
                                                                                <constraint firstAttribute="width" constant="50" id="OcP-jm-bZl"/>
                                                                                <constraint firstAttribute="height" constant="50" id="gtH-0k-v5L"/>
                                                                            </constraints>
                                                                            <imageCell key="cell" refusesFirstResponder="YES" alignment="left" imageScaling="proportionallyUpOrDown" id="mrm-RY-uqi"/>
                                                                        </imageView>
                                                                        <stackView distribution="fill" orientation="vertical" alignment="leading" spacing="0.0" horizontalStackHuggingPriority="249.99998474121094" verticalStackHuggingPriority="249.99998474121094" detachesHiddenViews="YES" translatesAutoresizingMaskIntoConstraints="NO" id="g5b-Ys-0LZ">
                                                                            <rect key="frame" x="58" y="3" width="204" height="45"/>
                                                                            <subviews>
                                                                                <textField verticalHuggingPriority="750" horizontalCompressionResistancePriority="250" translatesAutoresizingMaskIntoConstraints="NO" id="K1m-1T-h1l">
                                                                                    <rect key="frame" x="-2" y="28" width="70" height="17"/>
                                                                                    <textFieldCell key="cell" lineBreakMode="truncatingTail" sendsActionOnEndEditing="YES" title="App Name" id="SVA-bh-cUe">
                                                                                        <font key="font" metaFont="systemSemibold" size="13"/>
                                                                                        <color key="textColor" name="labelColor" catalog="System" colorSpace="catalog"/>
                                                                                        <color key="backgroundColor" name="controlColor" catalog="System" colorSpace="catalog"/>
                                                                                    </textFieldCell>
                                                                                </textField>
                                                                                <textField verticalHuggingPriority="750" horizontalCompressionResistancePriority="250" translatesAutoresizingMaskIntoConstraints="NO" id="NDE-WY-fgE">
                                                                                    <rect key="frame" x="-2" y="14" width="87" height="14"/>
                                                                                    <textFieldCell key="cell" lineBreakMode="truncatingTail" sendsActionOnEndEditing="YES" title="Current Version" id="h6g-FG-nGh">
                                                                                        <font key="font" metaFont="smallSystem"/>
                                                                                        <color key="textColor" name="secondaryLabelColor" catalog="System" colorSpace="catalog"/>
                                                                                        <color key="backgroundColor" name="controlColor" catalog="System" colorSpace="catalog"/>
                                                                                    </textFieldCell>
                                                                                </textField>
                                                                                <textField verticalHuggingPriority="750" horizontalCompressionResistancePriority="250" translatesAutoresizingMaskIntoConstraints="NO" id="JkL-bF-Me7">
                                                                                    <rect key="frame" x="-2" y="0.0" width="70" height="14"/>
                                                                                    <textFieldCell key="cell" lineBreakMode="truncatingTail" sendsActionOnEndEditing="YES" title="New Version" id="6YS-DP-XWA">
                                                                                        <font key="font" metaFont="smallSystem"/>
                                                                                        <color key="textColor" name="secondaryLabelColor" catalog="System" colorSpace="catalog"/>
                                                                                        <color key="backgroundColor" name="controlColor" catalog="System" colorSpace="catalog"/>
                                                                                    </textFieldCell>
                                                                                </textField>
                                                                            </subviews>
                                                                            <visibilityPriorities>
                                                                                <integer value="1000"/>
                                                                                <integer value="1000"/>
                                                                                <integer value="1000"/>
                                                                            </visibilityPriorities>
                                                                            <customSpacing>
                                                                                <real value="3.4028234663852886e+38"/>
                                                                                <real value="3.4028234663852886e+38"/>
                                                                                <real value="3.4028234663852886e+38"/>
                                                                            </customSpacing>
                                                                        </stackView>
                                                                    </subviews>
                                                                    <visibilityPriorities>
                                                                        <integer value="1000"/>
                                                                        <integer value="1000"/>
                                                                    </visibilityPriorities>
                                                                    <customSpacing>
                                                                        <real value="3.4028234663852886e+38"/>
                                                                        <real value="3.4028234663852886e+38"/>
                                                                    </customSpacing>
                                                                </stackView>
                                                            </subviews>
                                                            <constraints>
                                                                <constraint firstItem="aYW-KW-d10" firstAttribute="leading" secondItem="c4D-Nt-dk9" secondAttribute="leading" constant="20" id="0Mk-1x-5cn"/>
                                                                <constraint firstAttribute="trailing" secondItem="aYW-KW-d10" secondAttribute="trailing" constant="20" id="Hii-Pa-KcE"/>
                                                                <constraint firstAttribute="bottom" secondItem="aYW-KW-d10" secondAttribute="bottom" constant="5" id="gAG-7i-hvV"/>
                                                                <constraint firstItem="aYW-KW-d10" firstAttribute="top" secondItem="c4D-Nt-dk9" secondAttribute="top" constant="5" id="tpr-ij-0gd"/>
                                                            </constraints>
                                                            <connections>
                                                                <outlet property="currentVersionTextField" destination="NDE-WY-fgE" id="dth-6g-C7b"/>
                                                                <outlet property="imageView" destination="Oqi-sq-lFG" id="XXX-VF-qY9"/>
                                                                <outlet property="newVersionTextField" destination="JkL-bF-Me7" id="0rh-Zg-BpN"/>
                                                                <outlet property="textField" destination="K1m-1T-h1l" id="V5Z-xy-78H"/>
                                                            </connections>
                                                        </tableCellView>
                                                    </prototypeCellViews>
                                                </tableColumn>
                                            </tableColumns>
                                            <connections>
                                                <outlet property="dataSource" destination="4DM-RB-IVI" id="RJE-i1-NYO"/>
                                                <outlet property="delegate" destination="4DM-RB-IVI" id="auX-zx-Mnb"/>
                                            </connections>
                                        </tableView>
                                    </subviews>
                                    <color key="backgroundColor" white="1" alpha="0.0" colorSpace="calibratedWhite"/>
                                </clipView>
                                <constraints>
                                    <constraint firstAttribute="width" relation="greaterThanOrEqual" constant="220" id="KG1-yL-13W"/>
                                    <constraint firstAttribute="width" relation="lessThanOrEqual" constant="400" id="pNp-tu-bJV"/>
                                </constraints>
                                <scroller key="horizontalScroller" hidden="YES" verticalHuggingPriority="750" horizontal="YES" id="fLN-t4-yd2">
                                    <rect key="frame" x="0.0" y="137" width="220" height="16"/>
                                    <autoresizingMask key="autoresizingMask"/>
                                </scroller>
                                <scroller key="verticalScroller" hidden="YES" verticalHuggingPriority="750" horizontal="NO" id="bUy-LA-iEr">
                                    <rect key="frame" x="224" y="17" width="15" height="102"/>
                                    <autoresizingMask key="autoresizingMask"/>
                                </scroller>
                            </scrollView>
                            <customView translatesAutoresizingMaskIntoConstraints="NO" id="zLf-Z1-wsn">
                                <rect key="frame" x="0.0" y="256" width="305" height="15"/>
                                <subviews>
                                    <textField horizontalHuggingPriority="251" verticalHuggingPriority="750" translatesAutoresizingMaskIntoConstraints="NO" id="C1U-Xt-po9">
                                        <rect key="frame" x="65" y="1" width="112" height="14"/>
                                        <textFieldCell key="cell" scrollable="YES" lineBreakMode="clipping" sendsActionOnEndEditing="YES" alignment="center" title="5 Updates Available" id="rK6-RZ-Ga6">
                                            <font key="font" metaFont="smallSystem"/>
                                            <color key="textColor" name="secondaryLabelColor" catalog="System" colorSpace="catalog"/>
                                            <color key="backgroundColor" name="controlColor" catalog="System" colorSpace="catalog"/>
                                        </textFieldCell>
                                    </textField>
                                </subviews>
                                <constraints>
                                    <constraint firstItem="C1U-Xt-po9" firstAttribute="top" relation="greaterThanOrEqual" secondItem="zLf-Z1-wsn" secondAttribute="top" id="1Py-8e-xOv"/>
                                    <constraint firstItem="C1U-Xt-po9" firstAttribute="centerY" secondItem="zLf-Z1-wsn" secondAttribute="centerY" id="870-q9-7Dp"/>
                                    <constraint firstAttribute="trailing" relation="greaterThanOrEqual" secondItem="C1U-Xt-po9" secondAttribute="trailing" constant="130" id="8Nm-XF-Pyh"/>
                                    <constraint firstItem="C1U-Xt-po9" firstAttribute="centerX" secondItem="zLf-Z1-wsn" secondAttribute="centerX" priority="1" id="Kp3-2L-dJi"/>
                                    <constraint firstAttribute="bottom" relation="greaterThanOrEqual" secondItem="C1U-Xt-po9" secondAttribute="bottom" id="UDt-Y9-IMk"/>
                                </constraints>
                            </customView>
                            <box boxType="custom" title="Box" translatesAutoresizingMaskIntoConstraints="NO" id="fTN-EX-6Vz">
                                <rect key="frame" x="0.0" y="255" width="305" height="1"/>
                                <view key="contentView" id="JI4-03-x7k">
                                    <rect key="frame" x="1" y="1" width="303" height="0.0"/>
                                    <autoresizingMask key="autoresizingMask" widthSizable="YES" heightSizable="YES"/>
                                </view>
                                <constraints>
                                    <constraint firstAttribute="height" constant="1" id="pNE-Li-fRu"/>
                                </constraints>
                                <color key="borderColor" name="gridColor" catalog="System" colorSpace="catalog"/>
                                <color key="fillColor" name="gridColor" catalog="System" colorSpace="catalog"/>
                            </box>
                            <textField horizontalHuggingPriority="251" verticalHuggingPriority="750" translatesAutoresizingMaskIntoConstraints="NO" id="gUd-I6-M7r">
                                <rect key="frame" x="64" y="125" width="177" height="22"/>
                                <textFieldCell key="cell" scrollable="YES" lineBreakMode="clipping" sendsActionOnEndEditing="YES" title="No Updates Available" id="D2N-5U-W7Z">
                                    <font key="font" size="18" name=".AppleSystemUIFont"/>
                                    <color key="textColor" name="secondaryLabelColor" catalog="System" colorSpace="catalog"/>
                                    <color key="backgroundColor" name="controlColor" catalog="System" colorSpace="catalog"/>
                                </textFieldCell>
                            </textField>
                        </subviews>
                        <constraints>
                            <constraint firstItem="zLf-Z1-wsn" firstAttribute="top" secondItem="JKX-qd-RUY" secondAttribute="top" id="Ca2-sY-MWm"/>
                            <constraint firstItem="gUd-I6-M7r" firstAttribute="centerY" secondItem="JKX-qd-RUY" secondAttribute="centerY" id="DiR-32-A8m"/>
                            <constraint firstAttribute="trailing" secondItem="fTN-EX-6Vz" secondAttribute="trailing" id="IAe-1h-k2g"/>
                            <constraint firstItem="yos-E7-CDu" firstAttribute="leading" secondItem="JKX-qd-RUY" secondAttribute="leading" id="ImF-sc-IlD"/>
                            <constraint firstItem="yos-E7-CDu" firstAttribute="top" secondItem="zLf-Z1-wsn" secondAttribute="bottom" id="Jq7-4D-7BW"/>
                            <constraint firstItem="yos-E7-CDu" firstAttribute="top" secondItem="JKX-qd-RUY" secondAttribute="top" priority="100" constant="5" placeholder="YES" id="LKJ-AI-Pp1"/>
                            <constraint firstAttribute="trailing" secondItem="yos-E7-CDu" secondAttribute="trailing" id="QOn-lW-jBV"/>
                            <constraint firstItem="fTN-EX-6Vz" firstAttribute="top" secondItem="yos-E7-CDu" secondAttribute="top" id="ULq-5z-q7f"/>
                            <constraint firstItem="zLf-Z1-wsn" firstAttribute="leading" secondItem="JKX-qd-RUY" secondAttribute="leading" id="VRY-sw-t9v"/>
                            <constraint firstItem="gUd-I6-M7r" firstAttribute="centerX" secondItem="JKX-qd-RUY" secondAttribute="centerX" id="cCh-9W-Z9S"/>
                            <constraint firstAttribute="trailing" secondItem="zLf-Z1-wsn" secondAttribute="trailing" id="gSz-1J-Go1"/>
                            <constraint firstItem="fTN-EX-6Vz" firstAttribute="leading" secondItem="JKX-qd-RUY" secondAttribute="leading" id="jOl-81-hFP"/>
                            <constraint firstAttribute="bottom" secondItem="yos-E7-CDu" secondAttribute="bottom" id="ue4-dZ-PoH"/>
                        </constraints>
                    </view>
                    <connections>
                        <outlet property="noUpdatesAvailableLabel" destination="gUd-I6-M7r" id="NGo-VL-QyQ"/>
                        <outlet property="tableView" destination="Aue-8r-EWw" id="Kk8-bt-uhk"/>
                        <outlet property="tableViewMenu" destination="Ake-Tt-cX3" id="9e8-6Q-FyL"/>
                        <outlet property="toolbarDivider" destination="fTN-EX-6Vz" id="CJU-CR-fhq"/>
                        <outlet property="updatesLabel" destination="C1U-Xt-po9" id="gYG-qf-IaS"/>
                    </connections>
                </viewController>
                <customObject id="MxB-hL-adL" userLabel="First Responder" customClass="NSResponder" sceneMemberID="firstResponder"/>
                <menuItem title="Menu" id="1Z9-ws-FMW">
                    <modifierMask key="keyEquivalentModifierMask"/>
                    <menu key="submenu" title="Menu" id="Ake-Tt-cX3">
                        <items>
                            <menuItem title="Update" keyEquivalent="u" id="00n-xr-jcQ">
                                <connections>
                                    <action selector="openApp:" target="MxB-hL-adL" id="1IZ-Ca-AKt"/>
                                </connections>
                            </menuItem>
                            <menuItem title="Update All" keyEquivalent="U" id="seh-wV-XK9">
                                <connections>
                                    <action selector="openAll:" target="MxB-hL-adL" id="bbj-5x-90Z"/>
                                </connections>
                            </menuItem>
                            <menuItem isSeparatorItem="YES" id="Sha-Xo-nI1"/>
                            <menuItem title="Show in Finder" keyEquivalent="R" id="h9B-7u-6ru">
                                <connections>
                                    <action selector="showAppInFinder:" target="MxB-hL-adL" id="iar-Jd-EH1"/>
                                </connections>
                            </menuItem>
                        </items>
                    </menu>
                </menuItem>
            </objects>
            <point key="canvasLocation" x="-136.5" y="1241.5"/>
        </scene>
        <!--Update Release Notes View Controller-->
        <scene sceneID="zoJ-XZ-LEg">
            <objects>
                <viewController id="diQ-yt-Gcs" customClass="UpdateReleaseNotesViewController" customModule="Latest" customModuleProvider="target" sceneMemberID="viewController">
                    <view key="view" id="d3c-S1-m3j">
                        <rect key="frame" x="0.0" y="0.0" width="450" height="369"/>
                        <autoresizingMask key="autoresizingMask"/>
                        <subviews>
                            <box verticalHuggingPriority="750" boxType="separator" translatesAutoresizingMaskIntoConstraints="NO" id="Agb-AV-3ST">
                                <rect key="frame" x="0.0" y="332" width="450" height="5"/>
                            </box>
                            <box boxType="custom" borderType="none" title="Box" translatesAutoresizingMaskIntoConstraints="NO" id="chL-FB-etX">
                                <rect key="frame" x="0.0" y="335" width="450" height="34"/>
                                <view key="contentView" id="GLp-nD-IS4">
                                    <rect key="frame" x="0.0" y="0.0" width="450" height="34"/>
                                    <autoresizingMask key="autoresizingMask" widthSizable="YES" heightSizable="YES"/>
                                </view>
                                <color key="fillColor" name="highlightColor" catalog="System" colorSpace="catalog"/>
                            </box>
                            <wkWebView wantsLayer="YES" translatesAutoresizingMaskIntoConstraints="NO" id="hT1-h1-fvw">
                                <rect key="frame" x="0.0" y="0.0" width="450" height="334"/>
                                <constraints>
                                    <constraint firstAttribute="width" relation="greaterThanOrEqual" constant="300" id="MBV-Co-r8p"/>
                                </constraints>
                                <wkWebViewConfiguration key="configuration">
                                    <audiovisualMediaTypes key="mediaTypesRequiringUserActionForPlayback" none="YES"/>
                                    <wkPreferences key="preferences"/>
                                </wkWebViewConfiguration>
                            </wkWebView>
                        </subviews>
                        <constraints>
                            <constraint firstItem="hT1-h1-fvw" firstAttribute="top" secondItem="Agb-AV-3ST" secondAttribute="bottom" id="4Bk-R5-3CA"/>
                            <constraint firstItem="chL-FB-etX" firstAttribute="top" secondItem="d3c-S1-m3j" secondAttribute="top" id="7NF-gl-SMo"/>
                            <constraint firstAttribute="trailing" secondItem="Agb-AV-3ST" secondAttribute="trailing" id="TXh-h5-3rr"/>
                            <constraint firstAttribute="trailing" secondItem="hT1-h1-fvw" secondAttribute="trailing" id="c0s-Er-Yal"/>
                            <constraint firstItem="Agb-AV-3ST" firstAttribute="top" secondItem="chL-FB-etX" secondAttribute="bottom" id="dsH-HO-KUU"/>
                            <constraint firstItem="chL-FB-etX" firstAttribute="leading" secondItem="d3c-S1-m3j" secondAttribute="leading" id="hxT-al-kgk"/>
                            <constraint firstItem="hT1-h1-fvw" firstAttribute="leading" secondItem="d3c-S1-m3j" secondAttribute="leading" id="j2M-cn-Yqr"/>
                            <constraint firstAttribute="trailing" secondItem="chL-FB-etX" secondAttribute="trailing" id="vZX-WD-caF"/>
                            <constraint firstAttribute="bottom" secondItem="hT1-h1-fvw" secondAttribute="bottom" id="w9f-bs-ZWr"/>
                            <constraint firstItem="hT1-h1-fvw" firstAttribute="top" secondItem="d3c-S1-m3j" secondAttribute="top" constant="35" placeholder="YES" id="ygS-ns-kNU"/>
                            <constraint firstItem="Agb-AV-3ST" firstAttribute="leading" secondItem="d3c-S1-m3j" secondAttribute="leading" id="zFa-k5-1ue"/>
                        </constraints>
                    </view>
                    <connections>
                        <outlet property="webView" destination="hT1-h1-fvw" id="uIs-k7-d8W"/>
                    </connections>
                </viewController>
                <customObject id="fhi-aa-PXT" userLabel="First Responder" customClass="NSResponder" sceneMemberID="firstResponder"/>
            </objects>
            <point key="canvasLocation" x="344" y="1242.5"/>
        </scene>
    </scenes>
    <resources>
        <image name="NSIconViewTemplate" width="10" height="10"/>
        <image name="NSRefreshTemplate" width="11" height="15"/>
    </resources>
</document><|MERGE_RESOLUTION|>--- conflicted
+++ resolved
@@ -1,20 +1,10 @@
 <?xml version="1.0" encoding="UTF-8"?>
-<<<<<<< HEAD
-<document type="com.apple.InterfaceBuilder3.Cocoa.Storyboard.XIB" version="3.0" toolsVersion="14269.12" targetRuntime="MacOSX.Cocoa" propertyAccessControl="none" useAutolayout="YES" initialViewController="B8D-0N-5wS">
-    <dependencies>
-        <deployment identifier="macosx"/>
-        <plugIn identifier="com.apple.InterfaceBuilder.CocoaDFRPlugin" version="14211.1"/>
-        <plugIn identifier="com.apple.InterfaceBuilder.CocoaPlugin" version="14269.12"/>
-        <plugIn identifier="com.apple.WebKit2IBPlugin" version="14269.12"/>
-        <capability name="documents saved in the Xcode 8 format" minToolsVersion="8.0"/>
-        <capability name="the Touch Bar" minToolsVersion="8.1" minSystemVersion="10.12.2" requiredIntegratedClassName="NSTouchBar"/>
-=======
 <document type="com.apple.InterfaceBuilder3.Cocoa.Storyboard.XIB" version="3.0" toolsVersion="14306.4" targetRuntime="MacOSX.Cocoa" propertyAccessControl="none" useAutolayout="YES" initialViewController="B8D-0N-5wS">
     <dependencies>
         <plugIn identifier="com.apple.InterfaceBuilder.CocoaPlugin" version="14306.4"/>
         <plugIn identifier="com.apple.WebKit2IBPlugin" version="14306.4"/>
         <capability name="documents saved in the Xcode 8 format" minToolsVersion="8.0"/>
->>>>>>> 2b1a8a3c
+        <capability name="the Touch Bar" minToolsVersion="8.1" minSystemVersion="10.12.2" requiredIntegratedClassName="NSTouchBar"/>
     </dependencies>
     <scenes>
         <!--Application-->
