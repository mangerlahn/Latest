--- conflicted
+++ resolved
@@ -624,11 +624,7 @@
                                                                                 <textField verticalHuggingPriority="750" horizontalCompressionResistancePriority="250" translatesAutoresizingMaskIntoConstraints="NO" id="NDE-WY-fgE">
                                                                                     <rect key="frame" x="-2" y="14" width="87" height="14"/>
                                                                                     <textFieldCell key="cell" lineBreakMode="truncatingTail" sendsActionOnEndEditing="YES" title="Current Version" id="h6g-FG-nGh">
-<<<<<<< HEAD
-                                                                                        <font key="font" metaFont="message" size="11"/>
-=======
                                                                                         <font key="font" metaFont="controlContent" size="11"/>
->>>>>>> ff589684
                                                                                         <color key="textColor" name="secondaryLabelColor" catalog="System" colorSpace="catalog"/>
                                                                                         <color key="backgroundColor" name="controlColor" catalog="System" colorSpace="catalog"/>
                                                                                     </textFieldCell>
@@ -636,11 +632,7 @@
                                                                                 <textField verticalHuggingPriority="750" horizontalCompressionResistancePriority="250" translatesAutoresizingMaskIntoConstraints="NO" id="JkL-bF-Me7">
                                                                                     <rect key="frame" x="-2" y="0.0" width="70" height="14"/>
                                                                                     <textFieldCell key="cell" lineBreakMode="truncatingTail" sendsActionOnEndEditing="YES" title="New Version" id="6YS-DP-XWA">
-<<<<<<< HEAD
-                                                                                        <font key="font" metaFont="message" size="11"/>
-=======
                                                                                         <font key="font" metaFont="controlContent" size="11"/>
->>>>>>> ff589684
                                                                                         <color key="textColor" name="secondaryLabelColor" catalog="System" colorSpace="catalog"/>
                                                                                         <color key="backgroundColor" name="controlColor" catalog="System" colorSpace="catalog"/>
                                                                                     </textFieldCell>
@@ -763,11 +755,7 @@
                                     <textField horizontalHuggingPriority="251" verticalHuggingPriority="750" translatesAutoresizingMaskIntoConstraints="NO" id="C1U-Xt-po9">
                                         <rect key="frame" x="144" y="6" width="112" height="14"/>
                                         <textFieldCell key="cell" scrollable="YES" lineBreakMode="clipping" sendsActionOnEndEditing="YES" alignment="center" title="5 Updates Available" id="rK6-RZ-Ga6">
-<<<<<<< HEAD
-                                            <font key="font" metaFont="message" size="11"/>
-=======
                                             <font key="font" metaFont="controlContent" size="11"/>
->>>>>>> ff589684
                                             <color key="textColor" name="secondaryLabelColor" catalog="System" colorSpace="catalog"/>
                                             <color key="backgroundColor" name="controlColor" catalog="System" colorSpace="catalog"/>
                                         </textFieldCell>
@@ -920,11 +908,7 @@
                                                     <textField horizontalHuggingPriority="251" verticalHuggingPriority="750" translatesAutoresizingMaskIntoConstraints="NO" id="Myo-SG-802">
                                                         <rect key="frame" x="-2" y="18" width="33" height="14"/>
                                                         <textFieldCell key="cell" lineBreakMode="clipping" title="Label" id="uWn-a0-oM2">
-<<<<<<< HEAD
-                                                            <font key="font" metaFont="message" size="11"/>
-=======
                                                             <font key="font" metaFont="controlContent" size="11"/>
->>>>>>> ff589684
                                                             <color key="textColor" name="secondaryLabelColor" catalog="System" colorSpace="catalog"/>
                                                             <color key="backgroundColor" name="textBackgroundColor" catalog="System" colorSpace="catalog"/>
                                                         </textFieldCell>
@@ -932,11 +916,7 @@
                                                     <textField horizontalHuggingPriority="251" verticalHuggingPriority="750" translatesAutoresizingMaskIntoConstraints="NO" id="bCy-gi-UaH">
                                                         <rect key="frame" x="-2" y="0.0" width="33" height="14"/>
                                                         <textFieldCell key="cell" lineBreakMode="clipping" title="Label" id="6va-ld-AXD">
-<<<<<<< HEAD
-                                                            <font key="font" metaFont="message" size="11"/>
-=======
                                                             <font key="font" metaFont="controlContent" size="11"/>
->>>>>>> ff589684
                                                             <color key="textColor" name="secondaryLabelColor" catalog="System" colorSpace="catalog"/>
                                                             <color key="backgroundColor" name="textBackgroundColor" catalog="System" colorSpace="catalog"/>
                                                         </textFieldCell>
@@ -1089,11 +1069,7 @@
                                     <textField horizontalHuggingPriority="251" verticalHuggingPriority="750" translatesAutoresizingMaskIntoConstraints="NO" id="Uuv-8K-WWB">
                                         <rect key="frame" x="-2" y="0.0" width="124" height="14"/>
                                         <textFieldCell key="cell" lineBreakMode="clipping" title="Loading Release Notes" id="iLi-Yb-UfX">
-<<<<<<< HEAD
-                                            <font key="font" metaFont="message" size="11"/>
-=======
                                             <font key="font" metaFont="controlContent" size="11"/>
->>>>>>> ff589684
                                             <color key="textColor" name="secondaryLabelColor" catalog="System" colorSpace="catalog"/>
                                             <color key="backgroundColor" name="textBackgroundColor" catalog="System" colorSpace="catalog"/>
                                         </textFieldCell>
